/*! Boosted Analysis */
/*!
 *Two FatJets with pt>200GeV and |eta|< 2.0
 *From the two FatJets we reconstruct the Higgs
 *which must fall in |m_h-125|< 40.
 */
#include <fstream>
#include <iostream>

#include <TH1I.h>
#include <TROOT.h>
#include <TTree.h>
#include <ROOT/RDataFrame.hxx>
#include <ROOT/RVec.hxx>

#include "classes/DelphesClasses.h"
#include "classes/DelphesFactory.h"
#include "modules/Delphes.h"

#include "Cutflow.h"
#include "utils.h"

using namespace ROOT;
namespace view = ranges::view;
namespace action = ranges::action;

constexpr double GeV = 1.; ///< Set to 1 -- energies and momenta in GeV
double leadPtCut = 450.0;
double sublPtCut = 250.0;
double xhhcut = 1.6;

bool two_large_b_jets(VecOps::RVec<Jet>& jets /*!Input Jets of FastJet <Jet> type*/) {
    /**
     *Filter for events which
     *respect Boosted Category
     *Requirements
     *If events is boosted return true
     *and it passes the selection
     */
    int count = 0;   // Counting Number of Boosted Events
    int b_count = 0; // Counting Number of Boosted B-tagged Events

    for (auto&& j : jets) {
        //if (j.PT >= 200. * GeV and std::abs(j.Eta) < 2.0) {
        if (j.PT >= 250. * GeV ) {
            count++;
            if (j.BTag) b_count++;
        }
        if (count >= 2 and b_count >= 2) return true; // Return Good Events
    }
    return false;
}

reconstructed_event
reconstruct(VecOps::RVec<Jet>& jet,       // Input Jet of FastJet <Jet> type
            VecOps::RVec<Jet>& trkjet, // Input Event of Delphes <HepMCEvent> type
            VecOps::RVec<HepMCEvent>& evt // Input Event of Delphes <HepMCEvent> type
) {
    /**
     *Event Reconstruction Function
     *Store FastJet Jets in <OxJet> type
     *Filter them for Large-R jets
     *Take the top two in pT
     *Reconstruct the Higgs from leading and subleading Jets
     */
    reconstructed_event result{}; // Initialise result of event type <reconstructed_event>
    result.wgt = evt[0].Weight;   // Store MC weight

    std::vector<OxJet> lj_vec =
          view::zip_with(make_jet, jet)
          | view::filter([](const auto& jet) { // Apply Wrapper for OxJet
                return jet.p4.Pt() >= 250. * GeV and std::abs(jet.p4.Eta()) < 2.5; // Apply Boosted Filter
            });

    std::vector<OxJet> tj_vec =
          view::zip_with(make_jet, trkjet)
          | view::filter([](const auto& trkjet) { // Apply Wrapper for OxJet
            return trkjet.p4.Pt() >= 10. * GeV and std::abs(trkjet.p4.Eta()) < 2.5; // Apply Boosted Filter
          });

    // Sort Large R Jets in pT
    ranges::sort(lj_vec, ranges::ordered_less{}, [](auto&& jet) { return jet.p4.Pt(); });
    ranges::reverse(lj_vec);

    // Sort Large R Jets in pT
    ranges::sort(tj_vec, ranges::ordered_less{}, [](auto&& jet) { return jet.p4.Pt(); });
    ranges::reverse(tj_vec);

    const int count = lj_vec.size(); // Number of Boosted Jets
    const int ntag =                 // Number of B-tagged Boosted Jets
          ranges::count(lj_vec, true, [](auto&& jet) { return jet.tagged; });

    OxJet leading = lj_vec[0];    // Leading Large R Jet
    OxJet subleading = lj_vec[1]; // SubLeading Large R Jet

    //
    //Delta-R associate track-jets to higgs candidates
    //
    std::vector<OxJet> h1_assoTrkJet;
    std::vector<OxJet> h2_assoTrkJet;

    for(auto trackJet : tj_vec){
<<<<<<< HEAD
      if (trackJet.p4.DeltaR(leading.p4) <= 0.8){
        h1_assoTrkJet.push_back(trackJet);
      }
      if (trackJet.p4.DeltaR(subleading.p4) <= 0.8){
=======
      if (leading.p4.DeltaR(trackJet.p4) <= 0.8){
        h1_assoTrkJet.push_back(trackJet);
      }
      if (subleading.p4.DeltaR(trackJet.p4) <= 0.8){
>>>>>>> c2e14a21
        h2_assoTrkJet.push_back(trackJet);
      }
    } 
    //Check if trackjets are pt Ordered 
    if (h1_assoTrkJet.size() > 1 and h1_assoTrkJet[1].p4.Pt() > h1_assoTrkJet[0].p4.Pt()) std::cout<<"Warning:            ********TrackJets aren't pt-ordered****************"<<std::endl;
    if (h2_assoTrkJet.size() > 1 and h2_assoTrkJet[1].p4.Pt() > h2_assoTrkJet[0].p4.Pt()) std::cout<<"Warning:            ********TrackJets aren't pt-ordered****************"<<std::endl;

    // Higgs Reconstruction

    result.higgs1.p4 = leading.p4;
    result.higgs2.p4 = subleading.p4;
    result.jets[0] = leading;
    result.jets[1] = subleading;
    result.ntag = ntag;
    result.njets = count;

    if (h1_assoTrkJet.size() > 0) result.higgs1.trkjet1_isTagged = h1_assoTrkJet[0].tagged;
    if (h1_assoTrkJet.size() > 1) result.higgs1.trkjet2_isTagged = h1_assoTrkJet[1].tagged;
    if (h2_assoTrkJet.size() > 0) result.higgs2.trkjet1_isTagged = h2_assoTrkJet[0].tagged;
    if (h2_assoTrkJet.size() > 1) result.higgs2.trkjet2_isTagged = h2_assoTrkJet[1].tagged;

    if (h1_assoTrkJet.size() > 0) result.higgs1.trkjet1 = h1_assoTrkJet[0];
    if (h1_assoTrkJet.size() > 1) result.higgs1.trkjet2 = h1_assoTrkJet[1];
    if (h2_assoTrkJet.size() > 0) result.higgs2.trkjet1 = h2_assoTrkJet[0];
    if (h2_assoTrkJet.size() > 1) result.higgs2.trkjet2 = h2_assoTrkJet[1];
    int h1_ntag = 0;
    int h2_ntag = 0;
    if (result.higgs1.trkjet1_isTagged) h1_ntag++;
    if (result.higgs1.trkjet2_isTagged) h1_ntag++;
    if (result.higgs2.trkjet1_isTagged) h2_ntag++;
    if (result.higgs2.trkjet2_isTagged) h2_ntag++;

    result.higgs1.ntags = h1_ntag;
    result.higgs2.ntags = h2_ntag;

    if ((h1_ntag < 1 and h2_ntag >= 1)or(h1_ntag >= 1 and h2_ntag < 1)) result.lowTag = true;
    else if (h1_ntag > 0 and h2_ntag > 0){
      result.valid = true;
      result.overTag = false;
      if (h1_ntag > 2 or h2_ntag > 2) result.overTag = true;
    }
    else if (h1_ntag < 1 and h2_ntag < 1) result.valid = false;

    return result; // Return type <reconstructed_event>
}

bool valid_check(const reconstructed_event& evt) { return evt.valid; } // Filter Only Valid Events
bool fatJetMass_check(const reconstructed_event& evt) { return evt.higgs1.p4.M() > 50.0 && evt.higgs2.p4.M() > 50.0; } 
bool diJetEta_check(const reconstructed_event& evt) { return evt.higgs1.p4.Eta() < 2.0 && evt.higgs2.p4.Eta() < 2.0; } 
bool fatJetPt_check(const reconstructed_event& evt) { return evt.higgs1.p4.Pt() > leadPtCut && evt.higgs2.p4.Pt() > sublPtCut;} 
bool dEtaHH_check(const reconstructed_event& evt) { return std::abs(evt.higgs1.p4.Eta() - evt.higgs2.p4.Eta()) < 1.7;} 
bool bJetSkim_check(const reconstructed_event& evt) { return (evt.higgs1.ntags + evt.higgs2.ntags ) >= 2;} 
bool lowTag_check(const reconstructed_event& evt) { return evt.lowTag; } // Filter Only lower tagged Events
bool overTag_check(const reconstructed_event& evt) { return evt.overTag; } // Filter Only lower tagged Events
Float_t getWeight(const reconstructed_event& evt) { return evt.wgt; } 
Float_t getDRjj_h1(const reconstructed_event& evt) { return evt.higgs1.trkjet1.p4.DeltaR(evt.higgs1.trkjet2.p4); } 
Float_t getDRjj_h2(const reconstructed_event& evt) { return evt.higgs2.trkjet1.p4.DeltaR(evt.higgs2.trkjet2.p4); } 

bool signal(const reconstructed_event& evt) {
    /*
     *Filter reconstructed events
     *whose Higgs bosons
     *fall in the signal Mass window
     */
    double Xhh = sqrt((pow(((evt.higgs1.p4.M() - 124) / (0.1 * evt.higgs1.p4.M())), 2) + (pow(((evt.higgs2.p4.M() - 115) / (0.1 * evt.higgs2.p4.M())), 2))));
    bool isSR = Xhh < xhhcut;

    return isSR;
}

bool control(const reconstructed_event& evt) {
    /*
     *Filter reconstructed events
     *whose Higgs bosons
     *fall in the control Mass window
     */
    double Xhh = sqrt((pow(((evt.higgs1.p4.M() - 124) / (0.1 * evt.higgs1.p4.M())), 2) + (pow(((evt.higgs2.p4.M() - 115) / (0.1 * evt.higgs2.p4.M())), 2))));
    bool isSR = Xhh < xhhcut;
    return ((sqrt(pow(evt.higgs1.p4.M() - 124.0, 2) + pow(evt.higgs2.p4.M() - 115.0, 2)) < 33));
}

bool sideband(const reconstructed_event& evt) {

    /*
     *Filter reconstructed events
     *whose Higgs bosons
     *fall in the sideband Mass window
     */
    double Xhh = sqrt((pow(((evt.higgs1.p4.M() - 124) / (0.1 * evt.higgs1.p4.M())), 2) + (pow(((evt.higgs2.p4.M() - 115) / (0.1 * evt.higgs2.p4.M())), 2))));
    bool isSR = Xhh < xhhcut;

    return ((sqrt(pow(evt.higgs1.p4.M() - 124.0, 2) + pow(evt.higgs2.p4.M() - 115.0, 2)) > 33.0) &&(sqrt(pow(evt.higgs1.p4.M() - 134.0, 2) + pow(evt.higgs2.p4.M() - 125.0, 2)) < 58.0));

}

int main(int arc, char* argv[]) {

    std::cout<<"Starting...\n"; 

    const std::string file_path = argv[1];
    const std::string output_dir = argv[2];
    const std::string output_filename = argv[3];
    const std::string output_path = output_dir + "/" + output_filename;

    //ROOT::EnableImplicitMT();

    //********************
    // Importing Input file
    //********************

    RDataFrame frame("Delphes", file_path);
    std::cout<<"Loading file\n"; 
    //RDataFrame frame("Delphes",
    //                   "/data/atlas/atlasdata/jesseliu/pheno/fcc/samples/14TeV/2018sep13/all_merged_delphes/OxHHPh_13Sep2018_MG5_262_Py8_14TeV_NNPDF30NLO_Dlph3_xptb200_4b.root"); // Input file for RDF
    

    //***********************
    // Boosted Analysis
    // Applying Filters
    //**********************
    auto two_b_jets = frame.Filter(two_large_b_jets, {"FatJet"},
                                   u8"At least two FatJets"); 
    auto reconstructed = two_b_jets.Define("event", reconstruct, {"FatJet","TrackJet", "Event"}); 

    auto pass_fatJetMass = reconstructed.Filter(fatJetMass_check, {"event"}, u8"FatJet Mass > 50 "); 

    auto pass_fatJetPt = pass_fatJetMass.Filter(fatJetPt_check, {"event"}, u8"FatJetPt cut (450,250) "); 

    auto pass_diJetEta = pass_fatJetPt.Filter(diJetEta_check, {"event"}, u8"FatJet eta < 2 "); 

    auto pass_dEtaHH = pass_diJetEta.Filter(dEtaHH_check, {"event"}, u8"HH deltaEta < 1.7 "); 

    auto add_MC_weight = pass_dEtaHH.Define("mc_weight", getWeight, {"event"}); 

    add_MC_weight.Snapshot("newtree", "newfile.root", {"event","mc_weight"});

    auto add_dRjj_h1 = add_MC_weight.Define("deltaRjj_h1", getDRjj_h1, {"event"}); 

    auto add_dRjj_h2 = add_dRjj_h1.Define("deltaRjj_h2", getDRjj_h2, {"event"}); 

    auto pass_bJetSkim = add_dRjj_h2.Filter(bJetSkim_check, {"event"}, u8"pass bjet skim "); 

    auto valid_evt = pass_bJetSkim.Filter(valid_check, {"event"}, "valid events"); 

    auto lowTag_evt = add_MC_weight.Filter(lowTag_check,{"event"}, "lowTag events"); 

    auto overTag_evt = add_MC_weight.Filter(overTag_check,{"event"}, "overTag events"); 

    auto signal_result = valid_evt.Filter(signal, {"event"}, "signal"); 

    auto control_result = valid_evt.Filter(
          [](const reconstructed_event& event) { return control(event) && (!sideband(event)) && (!signal(event)); },
          {"event"}, "control"); // Filter Events in the Control Region

    auto sideband_result = valid_evt.Filter(
          [](const reconstructed_event& event) { return sideband(event) && (!signal(event)) && (!control(event)); },
          {"event"}, "sideband"); // Filter Events int the Sideband Region

    auto lowTag_signal_result = lowTag_evt.Filter(signal, {"event"}, "signal, low tag"); 

    auto lowTag_control_result = lowTag_evt.Filter(
          [](const reconstructed_event& event) { return control(event) && (!sideband(event)) && (!signal(event)); },
          {"event"}, "control, low tag"); // Filter Events in the Control Region
    auto lowTag_sideband_result = lowTag_evt.Filter(
          [](const reconstructed_event& event) { return sideband(event) && (!signal(event)) && (!control(event)); },
          {"event"}, "sideband, low tag"); // Filter Events int the Sideband Region

    auto overTag_signal_result = overTag_evt.Filter(signal, {"event"}, "signal, over tag"); 
    auto overTag_control_result = overTag_evt.Filter(
          [](const reconstructed_event& event) { return control(event) && (!sideband(event)) && (!signal(event)); },
          {"event"}, "control, over tag"); // Filter Events in the Control Region
    auto overTag_sideband_result = overTag_evt.Filter(
          [](const reconstructed_event& event) { return sideband(event) && (!signal(event)) && (!control(event)); },
          {"event"}, "sideband, over tag"); // Filter Events int the Sideband Region

    ////*********************
    //// Storing Output
    ////********************

    auto h_dRjj_h1 = add_dRjj_h2.Histo1D({"deltaRjj_h1", "", 45, -0.6,5}, "deltaRjj_h1","mc_weight");
    auto h_dRjj_h2 = add_dRjj_h2.Histo1D({"deltaRjj_h2", "", 45, -0.6,5}, "deltaRjj_h2","mc_weight");

    int   phi_nbins = 40;
    float phi_min   = -4.0;
    float phi_max   = 4.0;
    int   eta_nbins = 30;
    float eta_min   = -3.0;
    float eta_max   = 3.0;

    int   hcandpt_nbins   = 60;
    float hcandpt_min     = 250.0;
    float hcandpt_max     = 1750.;
    int   hcandmass_nbins = 60;
    float hcandmass_min   = 0.0;
    float hcandmass_max   = 300.;

    int   jetpt_nbins   = 50;
    float jetpt_min     = 0.0;
    float jetpt_max     = 500.;
    int   jetmass_nbins = 40;
    float jetmass_min   = 0.0;
    float jetmass_max   = 80.;

    auto getHHmass = [](const reconstructed_event& evt){return (evt.higgs1.p4 + evt.higgs2.p4).M();};

    auto getH1mass = [](const reconstructed_event& evt){return evt.higgs1.p4.M();};
    auto getH2mass = [](const reconstructed_event& evt){return evt.higgs2.p4.M();};
    auto getH1pt = [](const reconstructed_event& evt){return evt.higgs1.p4.Pt();};
    auto getH2pt = [](const reconstructed_event& evt){return evt.higgs2.p4.Pt();};
    auto getH1eta = [](const reconstructed_event& evt){return evt.higgs1.p4.Eta();};
    auto getH2eta = [](const reconstructed_event& evt){return evt.higgs2.p4.Eta();};
    auto getH1phi = [](const reconstructed_event& evt){return evt.higgs1.p4.Phi();};
    auto getH2phi = [](const reconstructed_event& evt){return evt.higgs2.p4.Phi();};

    auto getH1J1mass = [](const reconstructed_event& evt){return evt.jets[0].p4.M();};
    auto getH1J2mass = [](const reconstructed_event& evt){return evt.jets[1].p4.M();};
    auto getH1J1pt = [](const reconstructed_event& evt){return evt.jets[0].p4.Pt();};
    auto getH1J2pt = [](const reconstructed_event& evt){return evt.jets[1].p4.Pt();};
    auto getH1J1eta = [](const reconstructed_event& evt){return evt.jets[0].p4.Eta();};
    auto getH1J2eta = [](const reconstructed_event& evt){return evt.jets[1].p4.Eta();};
    auto getH1J1phi = [](const reconstructed_event& evt){return evt.jets[0].p4.Phi();};
    auto getH1J2phi = [](const reconstructed_event& evt){return evt.jets[1].p4.Phi();};

    auto getH2J1mass = [](const reconstructed_event& evt){return evt.jets[0].p4.M();};
    auto getH2J2mass = [](const reconstructed_event& evt){return evt.jets[1].p4.M();};
    auto getH2J1pt = [](const reconstructed_event& evt){return evt.jets[0].p4.Pt();};
    auto getH2J2pt = [](const reconstructed_event& evt){return evt.jets[1].p4.Pt();};
    auto getH2J1eta = [](const reconstructed_event& evt){return evt.jets[0].p4.Eta();};
    auto getH2J2eta = [](const reconstructed_event& evt){return evt.jets[1].p4.Eta();};
    auto getH2J1phi = [](const reconstructed_event& evt){return evt.jets[0].p4.Phi();};
    auto getH2J2phi = [](const reconstructed_event& evt){return evt.jets[1].p4.Phi();};

    std::vector <ROOT::RDF::RResultPtr<TH1D>> hvec;

    hvec.push_back(sideband_result.Define("SB_hh_m",getHHmass,{"event"}).Histo1D({"SB_hh_m", "", 45,500, 1400}, "SB_hh_m","mc_weight"));

    hvec.push_back(sideband_result.Define("SB_hcand1_m",getH1mass,{"event"}).Histo1D({"SB_hcand1_m", "", hcandmass_nbins, hcandmass_min, hcandmass_max}, "SB_hcand1_m","mc_weight"));
    hvec.push_back(sideband_result.Define("SB_hcand2_m",getH2mass,{"event"}).Histo1D({"SB_hcand2_m", "", hcandmass_nbins, hcandmass_min, hcandmass_max}, "SB_hcand2_m","mc_weight"));
    hvec.push_back(sideband_result.Define("SB_hcand1_pt",getH1pt,{"event"}).Histo1D({"SB_hcand1_pt", "",hcandpt_nbins, hcandpt_min, hcandpt_max}, "SB_hcand1_pt","mc_weight"));
    hvec.push_back(sideband_result.Define("SB_hcand2_pt",getH2pt,{"event"}).Histo1D({"SB_hcand2_pt", "",hcandpt_nbins, hcandpt_min, hcandpt_max}, "SB_hcand2_pt","mc_weight"));
    hvec.push_back(sideband_result.Define("SB_hcand1_eta",getH1eta,{"event"}).Histo1D({"SB_hcand1_eta", "",  eta_nbins, eta_min, eta_max}, "SB_hcand1_eta","mc_weight"));
    hvec.push_back(sideband_result.Define("SB_hcand2_eta",getH2eta,{"event"}).Histo1D({"SB_hcand2_eta", "",  eta_nbins, eta_min, eta_max}, "SB_hcand2_eta","mc_weight"));
    hvec.push_back(sideband_result.Define("SB_hcand1_phi",getH1phi,{"event"}).Histo1D({"SB_hcand1_phi", "", phi_nbins, phi_min, phi_max}, "SB_hcand1_phi","mc_weight"));
    hvec.push_back(sideband_result.Define("SB_hcand2_phi",getH2phi,{"event"}).Histo1D({"SB_hcand2_phi", "", phi_nbins, phi_min, phi_max}, "SB_hcand2_phi","mc_weight"));

    hvec.push_back(sideband_result.Define("SB_hcand1jet1_m",getH1mass,{"event"}).Histo1D({"SB_hcand1jet1_m", "", jetmass_nbins, jetmass_min, jetmass_max}, "SB_hcand1jet1_m","mc_weight"));
    hvec.push_back(sideband_result.Define("SB_hcand1jet2_m",getH2mass,{"event"}).Histo1D({"SB_hcand1jet2_m", "", jetmass_nbins, jetmass_min, jetmass_max}, "SB_hcand1jet2_m","mc_weight"));
    hvec.push_back(sideband_result.Define("SB_hcand1jet1_pt",getH1pt,{"event"}).Histo1D({"SB_hcand1jet1_pt", "",jetpt_nbins, jetpt_min, jetpt_max}, "SB_hcand1jet1_pt","mc_weight"));
    hvec.push_back(sideband_result.Define("SB_hcand1jet2_pt",getH2pt,{"event"}).Histo1D({"SB_hcand1jet2_pt", "",jetpt_nbins, jetpt_min, jetpt_max}, "SB_hcand1jet2_pt","mc_weight"));
    hvec.push_back(sideband_result.Define("SB_hcand1jet1_eta",getH1eta,{"event"}).Histo1D({"SB_hcand1jet1_eta", "",  eta_nbins, eta_min, eta_max}, "SB_hcand1jet1_eta","mc_weight"));
    hvec.push_back(sideband_result.Define("SB_hcand1jet2_eta",getH2eta,{"event"}).Histo1D({"SB_hcand1jet2_eta", "",  eta_nbins, eta_min, eta_max}, "SB_hcand1jet2_eta","mc_weight"));
    hvec.push_back(sideband_result.Define("SB_hcand1jet1_phi",getH1phi,{"event"}).Histo1D({"SB_hcand1jet1_phi", "", phi_nbins, phi_min, phi_max}, "SB_hcand1jet1_phi","mc_weight"));
    hvec.push_back(sideband_result.Define("SB_hcand1jet2_phi",getH2phi,{"event"}).Histo1D({"SB_hcand1jet2_phi", "", phi_nbins, phi_min, phi_max}, "SB_hcand1jet2_phi","mc_weight"));

    hvec.push_back(sideband_result.Define("SB_hcand2jet1_m",getH1mass,{"event"}).Histo1D({"SB_hcand2jet1_m", "", jetmass_nbins, jetmass_min, jetmass_max}, "SB_hcand2jet1_m","mc_weight"));
    hvec.push_back(sideband_result.Define("SB_hcand2jet2_m",getH2mass,{"event"}).Histo1D({"SB_hcand2jet2_m", "", jetmass_nbins, jetmass_min, jetmass_max}, "SB_hcand2jet2_m","mc_weight"));
    hvec.push_back(sideband_result.Define("SB_hcand2jet1_pt",getH1pt,{"event"}).Histo1D({"SB_hcand2jet1_pt", "",jetpt_nbins, jetpt_min, jetpt_max}, "SB_hcand2jet1_pt","mc_weight"));
    hvec.push_back(sideband_result.Define("SB_hcand2jet2_pt",getH2pt,{"event"}).Histo1D({"SB_hcand2jet2_pt", "",jetpt_nbins, jetpt_min, jetpt_max}, "SB_hcand2jet2_pt","mc_weight"));
    hvec.push_back(sideband_result.Define("SB_hcand2jet1_eta",getH1eta,{"event"}).Histo1D({"SB_hcand2jet1_eta", "",  eta_nbins, eta_min, eta_max}, "SB_hcand2jet1_eta","mc_weight"));
    hvec.push_back(sideband_result.Define("SB_hcand2jet2_eta",getH2eta,{"event"}).Histo1D({"SB_hcand2jet2_eta", "",  eta_nbins, eta_min, eta_max}, "SB_hcand2jet2_eta","mc_weight"));
    hvec.push_back(sideband_result.Define("SB_hcand2jet1_phi",getH1phi,{"event"}).Histo1D({"SB_hcand2jet1_phi", "", phi_nbins, phi_min, phi_max}, "SB_hcand2jet1_phi","mc_weight"));
    hvec.push_back(sideband_result.Define("SB_hcand2jet2_phi",getH2phi,{"event"}).Histo1D({"SB_hcand2jet2_phi", "", phi_nbins, phi_min, phi_max}, "SB_hcand2jet2_phi","mc_weight"));
    

    hvec.push_back(control_result.Define("CR_hh_m",getHHmass,{"event"}).Histo1D({"CR_hh_m", "", 45,500, 1400}, "CR_hh_m","mc_weight"));

    hvec.push_back(control_result.Define("CR_hcand1_m",getH1mass,{"event"}).Histo1D({"CR_hcand1_m", "", hcandmass_nbins, hcandmass_min, hcandmass_max}, "CR_hcand1_m","mc_weight"));
    hvec.push_back(control_result.Define("CR_hcand2_m",getH2mass,{"event"}).Histo1D({"CR_hcand2_m", "", hcandmass_nbins, hcandmass_min, hcandmass_max}, "CR_hcand2_m","mc_weight"));
    hvec.push_back(control_result.Define("CR_hcand1_pt",getH1pt,{"event"}).Histo1D({"CR_hcand1_pt", "",hcandpt_nbins, hcandpt_min, hcandpt_max}, "CR_hcand1_pt","mc_weight"));
    hvec.push_back(control_result.Define("CR_hcand2_pt",getH2pt,{"event"}).Histo1D({"CR_hcand2_pt", "",hcandpt_nbins, hcandpt_min, hcandpt_max}, "CR_hcand2_pt","mc_weight"));
    hvec.push_back(control_result.Define("CR_hcand1_eta",getH1eta,{"event"}).Histo1D({"CR_hcand1_eta", "",  eta_nbins, eta_min, eta_max}, "CR_hcand1_eta","mc_weight"));
    hvec.push_back(control_result.Define("CR_hcand2_eta",getH2eta,{"event"}).Histo1D({"CR_hcand2_eta", "",  eta_nbins, eta_min, eta_max}, "CR_hcand2_eta","mc_weight"));
    hvec.push_back(control_result.Define("CR_hcand1_phi",getH1phi,{"event"}).Histo1D({"CR_hcand1_phi", "", phi_nbins, phi_min, phi_max}, "CR_hcand1_phi","mc_weight"));
    hvec.push_back(control_result.Define("CR_hcand2_phi",getH2phi,{"event"}).Histo1D({"CR_hcand2_phi", "", phi_nbins, phi_min, phi_max}, "CR_hcand2_phi","mc_weight"));

    hvec.push_back(control_result.Define("CR_hcand1jet1_m",getH1mass,{"event"}).Histo1D({"CR_hcand1jet1_m", "", jetmass_nbins, jetmass_min, jetmass_max}, "CR_hcand1jet1_m","mc_weight"));
    hvec.push_back(control_result.Define("CR_hcand1jet2_m",getH2mass,{"event"}).Histo1D({"CR_hcand1jet2_m", "", jetmass_nbins, jetmass_min, jetmass_max}, "CR_hcand1jet2_m","mc_weight"));
    hvec.push_back(control_result.Define("CR_hcand1jet1_pt",getH1pt,{"event"}).Histo1D({"CR_hcand1jet1_pt", "",jetpt_nbins, jetpt_min, jetpt_max}, "CR_hcand1jet1_pt","mc_weight"));
    hvec.push_back(control_result.Define("CR_hcand1jet2_pt",getH2pt,{"event"}).Histo1D({"CR_hcand1jet2_pt", "",jetpt_nbins, jetpt_min, jetpt_max}, "CR_hcand1jet2_pt","mc_weight"));
    hvec.push_back(control_result.Define("CR_hcand1jet1_eta",getH1eta,{"event"}).Histo1D({"CR_hcand1jet1_eta", "",  eta_nbins, eta_min, eta_max}, "CR_hcand1jet1_eta","mc_weight"));
    hvec.push_back(control_result.Define("CR_hcand1jet2_eta",getH2eta,{"event"}).Histo1D({"CR_hcand1jet2_eta", "",  eta_nbins, eta_min, eta_max}, "CR_hcand1jet2_eta","mc_weight"));
    hvec.push_back(control_result.Define("CR_hcand1jet1_phi",getH1phi,{"event"}).Histo1D({"CR_hcand1jet1_phi", "", phi_nbins, phi_min, phi_max}, "CR_hcand1jet1_phi","mc_weight"));
    hvec.push_back(control_result.Define("CR_hcand1jet2_phi",getH2phi,{"event"}).Histo1D({"CR_hcand1jet2_phi", "", phi_nbins, phi_min, phi_max}, "CR_hcand1jet2_phi","mc_weight"));

    hvec.push_back(control_result.Define("CR_hcand2jet1_m",getH1mass,{"event"}).Histo1D({"CR_hcand2jet1_m", "", jetmass_nbins, jetmass_min, jetmass_max}, "CR_hcand2jet1_m","mc_weight"));
    hvec.push_back(control_result.Define("CR_hcand2jet2_m",getH2mass,{"event"}).Histo1D({"CR_hcand2jet2_m", "", jetmass_nbins, jetmass_min, jetmass_max}, "CR_hcand2jet2_m","mc_weight"));
    hvec.push_back(control_result.Define("CR_hcand2jet1_pt",getH1pt,{"event"}).Histo1D({"CR_hcand2jet1_pt", "",jetpt_nbins, jetpt_min, jetpt_max}, "CR_hcand2jet1_pt","mc_weight"));
    hvec.push_back(control_result.Define("CR_hcand2jet2_pt",getH2pt,{"event"}).Histo1D({"CR_hcand2jet2_pt", "",jetpt_nbins, jetpt_min, jetpt_max}, "CR_hcand2jet2_pt","mc_weight"));
    hvec.push_back(control_result.Define("CR_hcand2jet1_eta",getH1eta,{"event"}).Histo1D({"CR_hcand2jet1_eta", "",  eta_nbins, eta_min, eta_max}, "CR_hcand2jet1_eta","mc_weight"));
    hvec.push_back(control_result.Define("CR_hcand2jet2_eta",getH2eta,{"event"}).Histo1D({"CR_hcand2jet2_eta", "",  eta_nbins, eta_min, eta_max}, "CR_hcand2jet2_eta","mc_weight"));
    hvec.push_back(control_result.Define("CR_hcand2jet1_phi",getH1phi,{"event"}).Histo1D({"CR_hcand2jet1_phi", "", phi_nbins, phi_min, phi_max}, "CR_hcand2jet1_phi","mc_weight"));
    hvec.push_back(control_result.Define("CR_hcand2jet2_phi",getH2phi,{"event"}).Histo1D({"CR_hcand2jet2_phi", "", phi_nbins, phi_min, phi_max}, "CR_hcand2jet2_phi","mc_weight"));

    hvec.push_back(signal_result.Define("SR_hh_m",getHHmass,{"event"}).Histo1D({"SR_hh_m", "", 45,500, 1400}, "SR_hh_m","mc_weight"));

    hvec.push_back(signal_result.Define("SR_hcand1_m",getH1mass,{"event"}).Histo1D({"SR_hcand1_m", "", hcandmass_nbins, hcandmass_min, hcandmass_max}, "SR_hcand1_m","mc_weight"));
    hvec.push_back(signal_result.Define("SR_hcand2_m",getH2mass,{"event"}).Histo1D({"SR_hcand2_m", "", hcandmass_nbins, hcandmass_min, hcandmass_max}, "SR_hcand2_m","mc_weight"));
    hvec.push_back(signal_result.Define("SR_hcand1_pt",getH1pt,{"event"}).Histo1D({"SR_hcand1_pt", "",hcandpt_nbins, hcandpt_min, hcandpt_max}, "SR_hcand1_pt","mc_weight"));
    hvec.push_back(signal_result.Define("SR_hcand2_pt",getH2pt,{"event"}).Histo1D({"SR_hcand2_pt", "",hcandpt_nbins, hcandpt_min, hcandpt_max}, "SR_hcand2_pt","mc_weight"));
    hvec.push_back(signal_result.Define("SR_hcand1_eta",getH1eta,{"event"}).Histo1D({"SR_hcand1_eta", "",  eta_nbins, eta_min, eta_max}, "SR_hcand1_eta","mc_weight"));
    hvec.push_back(signal_result.Define("SR_hcand2_eta",getH2eta,{"event"}).Histo1D({"SR_hcand2_eta", "",  eta_nbins, eta_min, eta_max}, "SR_hcand2_eta","mc_weight"));
    hvec.push_back(signal_result.Define("SR_hcand1_phi",getH1phi,{"event"}).Histo1D({"SR_hcand1_phi", "", phi_nbins, phi_min, phi_max}, "SR_hcand1_phi","mc_weight"));
    hvec.push_back(signal_result.Define("SR_hcand2_phi",getH2phi,{"event"}).Histo1D({"SR_hcand2_phi", "", phi_nbins, phi_min, phi_max}, "SR_hcand2_phi","mc_weight"));

    hvec.push_back(signal_result.Define("SR_hcand1jet1_m",getH1mass,{"event"}).Histo1D({"SR_hcand1jet1_m", "", jetmass_nbins, jetmass_min, jetmass_max}, "SR_hcand1jet1_m","mc_weight"));
    hvec.push_back(signal_result.Define("SR_hcand1jet2_m",getH2mass,{"event"}).Histo1D({"SR_hcand1jet2_m", "", jetmass_nbins, jetmass_min, jetmass_max}, "SR_hcand1jet2_m","mc_weight"));
    hvec.push_back(signal_result.Define("SR_hcand1jet1_pt",getH1pt,{"event"}).Histo1D({"SR_hcand1jet1_pt", "",jetpt_nbins, jetpt_min, jetpt_max}, "SR_hcand1jet1_pt","mc_weight"));
    hvec.push_back(signal_result.Define("SR_hcand1jet2_pt",getH2pt,{"event"}).Histo1D({"SR_hcand1jet2_pt", "",jetpt_nbins, jetpt_min, jetpt_max}, "SR_hcand1jet2_pt","mc_weight"));
    hvec.push_back(signal_result.Define("SR_hcand1jet1_eta",getH1eta,{"event"}).Histo1D({"SR_hcand1jet1_eta", "",  eta_nbins, eta_min, eta_max}, "SR_hcand1jet1_eta","mc_weight"));
    hvec.push_back(signal_result.Define("SR_hcand1jet2_eta",getH2eta,{"event"}).Histo1D({"SR_hcand1jet2_eta", "",  eta_nbins, eta_min, eta_max}, "SR_hcand1jet2_eta","mc_weight"));
    hvec.push_back(signal_result.Define("SR_hcand1jet1_phi",getH1phi,{"event"}).Histo1D({"SR_hcand1jet1_phi", "", phi_nbins, phi_min, phi_max}, "SR_hcand1jet1_phi","mc_weight"));
    hvec.push_back(signal_result.Define("SR_hcand1jet2_phi",getH2phi,{"event"}).Histo1D({"SR_hcand1jet2_phi", "", phi_nbins, phi_min, phi_max}, "SR_hcand1jet2_phi","mc_weight"));

    hvec.push_back(signal_result.Define("SR_hcand2jet1_m",getH1mass,{"event"}).Histo1D({"SR_hcand2jet1_m", "", jetmass_nbins, jetmass_min, jetmass_max}, "SR_hcand2jet1_m","mc_weight"));
    hvec.push_back(signal_result.Define("SR_hcand2jet2_m",getH2mass,{"event"}).Histo1D({"SR_hcand2jet2_m", "", jetmass_nbins, jetmass_min, jetmass_max}, "SR_hcand2jet2_m","mc_weight"));
    hvec.push_back(signal_result.Define("SR_hcand2jet1_pt",getH1pt,{"event"}).Histo1D({"SR_hcand2jet1_pt", "",jetpt_nbins, jetpt_min, jetpt_max}, "SR_hcand2jet1_pt","mc_weight"));
    hvec.push_back(signal_result.Define("SR_hcand2jet2_pt",getH2pt,{"event"}).Histo1D({"SR_hcand2jet2_pt", "",jetpt_nbins, jetpt_min, jetpt_max}, "SR_hcand2jet2_pt","mc_weight"));
    hvec.push_back(signal_result.Define("SR_hcand2jet1_eta",getH1eta,{"event"}).Histo1D({"SR_hcand2jet1_eta", "",  eta_nbins, eta_min, eta_max}, "SR_hcand2jet1_eta","mc_weight"));
    hvec.push_back(signal_result.Define("SR_hcand2jet2_eta",getH2eta,{"event"}).Histo1D({"SR_hcand2jet2_eta", "",  eta_nbins, eta_min, eta_max}, "SR_hcand2jet2_eta","mc_weight"));
    hvec.push_back(signal_result.Define("SR_hcand2jet1_phi",getH1phi,{"event"}).Histo1D({"SR_hcand2jet1_phi", "", phi_nbins, phi_min, phi_max}, "SR_hcand2jet1_phi","mc_weight"));
    hvec.push_back(signal_result.Define("SR_hcand2jet2_phi",getH2phi,{"event"}).Histo1D({"SR_hcand2jet2_phi", "", phi_nbins, phi_min, phi_max}, "SR_hcand2jet2_phi","mc_weight"));

    ///overTag region
    hvec.push_back(overTag_sideband_result.Define("overTag_SB_hh_m",getHHmass,{"event"}).Histo1D({"overTag_SB_hh_m", "", 45,500, 1400}, "overTag_SB_hh_m","mc_weight"));

    hvec.push_back(overTag_sideband_result.Define("overTag_SB_hcand1_m",getH1mass,{"event"}).Histo1D({"overTag_SB_hcand1_m", "", hcandmass_nbins, hcandmass_min, hcandmass_max}, "overTag_SB_hcand1_m","mc_weight"));
    hvec.push_back(overTag_sideband_result.Define("overTag_SB_hcand2_m",getH2mass,{"event"}).Histo1D({"overTag_SB_hcand2_m", "", hcandmass_nbins, hcandmass_min, hcandmass_max}, "overTag_SB_hcand2_m","mc_weight"));

    hvec.push_back(overTag_control_result.Define("overTag_CR_hh_m",getHHmass,{"event"}).Histo1D({"overTag_CR_hh_m", "", 45,500, 1400}, "overTag_CR_hh_m","mc_weight"));

    hvec.push_back(overTag_control_result.Define("overTag_CR_hcand1_m",getH1mass,{"event"}).Histo1D({"overTag_CR_hcand1_m", "", hcandmass_nbins, hcandmass_min, hcandmass_max}, "overTag_CR_hcand1_m","mc_weight"));
    hvec.push_back(overTag_control_result.Define("overTag_CR_hcand2_m",getH2mass,{"event"}).Histo1D({"overTag_CR_hcand2_m", "", hcandmass_nbins, hcandmass_min, hcandmass_max}, "overTag_CR_hcand2_m","mc_weight"));

    hvec.push_back(overTag_signal_result.Define("overTag_SR_hh_m",getHHmass,{"event"}).Histo1D({"overTag_SR_hh_m", "", 45,500, 1400}, "overTag_SR_hh_m","mc_weight"));

    hvec.push_back(overTag_signal_result.Define("overTag_SR_hcand1_m",getH1mass,{"event"}).Histo1D({"overTag_SR_hcand1_m", "", hcandmass_nbins, hcandmass_min, hcandmass_max}, "overTag_SR_hcand1_m","mc_weight"));
    hvec.push_back(overTag_signal_result.Define("overTag_SR_hcand2_m",getH2mass,{"event"}).Histo1D({"overTag_SR_hcand2_m", "", hcandmass_nbins, hcandmass_min, hcandmass_max}, "overTag_SR_hcand2_m","mc_weight"));

    ///LowTag region
    hvec.push_back(lowTag_sideband_result.Define("lowTag_SB_hh_m",getHHmass,{"event"}).Histo1D({"lowTag_SB_hh_m", "", 45,500, 1400}, "lowTag_SB_hh_m","mc_weight"));

    hvec.push_back(lowTag_sideband_result.Define("lowTag_SB_hcand1_m",getH1mass,{"event"}).Histo1D({"lowTag_SB_hcand1_m", "", hcandmass_nbins, hcandmass_min, hcandmass_max}, "lowTag_SB_hcand1_m","mc_weight"));
    hvec.push_back(lowTag_sideband_result.Define("lowTag_SB_hcand2_m",getH2mass,{"event"}).Histo1D({"lowTag_SB_hcand2_m", "", hcandmass_nbins, hcandmass_min, hcandmass_max}, "lowTag_SB_hcand2_m","mc_weight"));
    hvec.push_back(lowTag_sideband_result.Define("lowTag_SB_hcand1_pt",getH1pt,{"event"}).Histo1D({"lowTag_SB_hcand1_pt", "",hcandpt_nbins, hcandpt_min, hcandpt_max}, "lowTag_SB_hcand1_pt","mc_weight"));
    hvec.push_back(lowTag_sideband_result.Define("lowTag_SB_hcand2_pt",getH2pt,{"event"}).Histo1D({"lowTag_SB_hcand2_pt", "",hcandpt_nbins, hcandpt_min, hcandpt_max}, "lowTag_SB_hcand2_pt","mc_weight"));
    hvec.push_back(lowTag_sideband_result.Define("lowTag_SB_hcand1_eta",getH1eta,{"event"}).Histo1D({"lowTag_SB_hcand1_eta", "",  eta_nbins, eta_min, eta_max}, "lowTag_SB_hcand1_eta","mc_weight"));
    hvec.push_back(lowTag_sideband_result.Define("lowTag_SB_hcand2_eta",getH2eta,{"event"}).Histo1D({"lowTag_SB_hcand2_eta", "",  eta_nbins, eta_min, eta_max}, "lowTag_SB_hcand2_eta","mc_weight"));
    hvec.push_back(lowTag_sideband_result.Define("lowTag_SB_hcand1_phi",getH1phi,{"event"}).Histo1D({"lowTag_SB_hcand1_phi", "", phi_nbins, phi_min, phi_max}, "lowTag_SB_hcand1_phi","mc_weight"));
    hvec.push_back(lowTag_sideband_result.Define("lowTag_SB_hcand2_phi",getH2phi,{"event"}).Histo1D({"lowTag_SB_hcand2_phi", "", phi_nbins, phi_min, phi_max}, "lowTag_SB_hcand2_phi","mc_weight"));

    hvec.push_back(lowTag_sideband_result.Define("lowTag_SB_hcand1jet1_m",getH1mass,{"event"}).Histo1D({"lowTag_SB_hcand1jet1_m", "", jetmass_nbins, jetmass_min, jetmass_max}, "lowTag_SB_hcand1jet1_m","mc_weight"));
    hvec.push_back(lowTag_sideband_result.Define("lowTag_SB_hcand1jet2_m",getH2mass,{"event"}).Histo1D({"lowTag_SB_hcand1jet2_m", "", jetmass_nbins, jetmass_min, jetmass_max}, "lowTag_SB_hcand1jet2_m","mc_weight"));
    hvec.push_back(lowTag_sideband_result.Define("lowTag_SB_hcand1jet1_pt",getH1pt,{"event"}).Histo1D({"lowTag_SB_hcand1jet1_pt", "",jetpt_nbins, jetpt_min, jetpt_max}, "lowTag_SB_hcand1jet1_pt","mc_weight"));
    hvec.push_back(lowTag_sideband_result.Define("lowTag_SB_hcand1jet2_pt",getH2pt,{"event"}).Histo1D({"lowTag_SB_hcand1jet2_pt", "",jetpt_nbins, jetpt_min, jetpt_max}, "lowTag_SB_hcand1jet2_pt","mc_weight"));
    hvec.push_back(lowTag_sideband_result.Define("lowTag_SB_hcand1jet1_eta",getH1eta,{"event"}).Histo1D({"lowTag_SB_hcand1jet1_eta", "",  eta_nbins, eta_min, eta_max}, "lowTag_SB_hcand1jet1_eta","mc_weight"));
    hvec.push_back(lowTag_sideband_result.Define("lowTag_SB_hcand1jet2_eta",getH2eta,{"event"}).Histo1D({"lowTag_SB_hcand1jet2_eta", "",  eta_nbins, eta_min, eta_max}, "lowTag_SB_hcand1jet2_eta","mc_weight"));
    hvec.push_back(lowTag_sideband_result.Define("lowTag_SB_hcand1jet1_phi",getH1phi,{"event"}).Histo1D({"lowTag_SB_hcand1jet1_phi", "", phi_nbins, phi_min, phi_max}, "lowTag_SB_hcand1jet1_phi","mc_weight"));
    hvec.push_back(lowTag_sideband_result.Define("lowTag_SB_hcand1jet2_phi",getH2phi,{"event"}).Histo1D({"lowTag_SB_hcand1jet2_phi", "", phi_nbins, phi_min, phi_max}, "lowTag_SB_hcand1jet2_phi","mc_weight"));

    hvec.push_back(lowTag_sideband_result.Define("lowTag_SB_hcand2jet1_m",getH1mass,{"event"}).Histo1D({"lowTag_SB_hcand2jet1_m", "", jetmass_nbins, jetmass_min, jetmass_max}, "lowTag_SB_hcand2jet1_m","mc_weight"));
    hvec.push_back(lowTag_sideband_result.Define("lowTag_SB_hcand2jet2_m",getH2mass,{"event"}).Histo1D({"lowTag_SB_hcand2jet2_m", "", jetmass_nbins, jetmass_min, jetmass_max}, "lowTag_SB_hcand2jet2_m","mc_weight"));
    hvec.push_back(lowTag_sideband_result.Define("lowTag_SB_hcand2jet1_pt",getH1pt,{"event"}).Histo1D({"lowTag_SB_hcand2jet1_pt", "",jetpt_nbins, jetpt_min, jetpt_max}, "lowTag_SB_hcand2jet1_pt","mc_weight"));
    hvec.push_back(lowTag_sideband_result.Define("lowTag_SB_hcand2jet2_pt",getH2pt,{"event"}).Histo1D({"lowTag_SB_hcand2jet2_pt", "",jetpt_nbins, jetpt_min, jetpt_max}, "lowTag_SB_hcand2jet2_pt","mc_weight"));
    hvec.push_back(lowTag_sideband_result.Define("lowTag_SB_hcand2jet1_eta",getH1eta,{"event"}).Histo1D({"lowTag_SB_hcand2jet1_eta", "",  eta_nbins, eta_min, eta_max}, "lowTag_SB_hcand2jet1_eta","mc_weight"));
    hvec.push_back(lowTag_sideband_result.Define("lowTag_SB_hcand2jet2_eta",getH2eta,{"event"}).Histo1D({"lowTag_SB_hcand2jet2_eta", "",  eta_nbins, eta_min, eta_max}, "lowTag_SB_hcand2jet2_eta","mc_weight"));
    hvec.push_back(lowTag_sideband_result.Define("lowTag_SB_hcand2jet1_phi",getH1phi,{"event"}).Histo1D({"lowTag_SB_hcand2jet1_phi", "", phi_nbins, phi_min, phi_max}, "lowTag_SB_hcand2jet1_phi","mc_weight"));
    hvec.push_back(lowTag_sideband_result.Define("lowTag_SB_hcand2jet2_phi",getH2phi,{"event"}).Histo1D({"lowTag_SB_hcand2jet2_phi", "", phi_nbins, phi_min, phi_max}, "lowTag_SB_hcand2jet2_phi","mc_weight"));
    

    hvec.push_back(lowTag_control_result.Define("lowTag_CR_hh_m",getHHmass,{"event"}).Histo1D({"lowTag_CR_hh_m", "", 45,500, 1400}, "lowTag_CR_hh_m","mc_weight"));

    hvec.push_back(lowTag_control_result.Define("lowTag_CR_hcand1_m",getH1mass,{"event"}).Histo1D({"lowTag_CR_hcand1_m", "", hcandmass_nbins, hcandmass_min, hcandmass_max}, "lowTag_CR_hcand1_m","mc_weight"));
    hvec.push_back(lowTag_control_result.Define("lowTag_CR_hcand2_m",getH2mass,{"event"}).Histo1D({"lowTag_CR_hcand2_m", "", hcandmass_nbins, hcandmass_min, hcandmass_max}, "lowTag_CR_hcand2_m","mc_weight"));
    hvec.push_back(lowTag_control_result.Define("lowTag_CR_hcand1_pt",getH1pt,{"event"}).Histo1D({"lowTag_CR_hcand1_pt", "",hcandpt_nbins, hcandpt_min, hcandpt_max}, "lowTag_CR_hcand1_pt","mc_weight"));
    hvec.push_back(lowTag_control_result.Define("lowTag_CR_hcand2_pt",getH2pt,{"event"}).Histo1D({"lowTag_CR_hcand2_pt", "",hcandpt_nbins, hcandpt_min, hcandpt_max}, "lowTag_CR_hcand2_pt","mc_weight"));
    hvec.push_back(lowTag_control_result.Define("lowTag_CR_hcand1_eta",getH1eta,{"event"}).Histo1D({"lowTag_CR_hcand1_eta", "",  eta_nbins, eta_min, eta_max}, "lowTag_CR_hcand1_eta","mc_weight"));
    hvec.push_back(lowTag_control_result.Define("lowTag_CR_hcand2_eta",getH2eta,{"event"}).Histo1D({"lowTag_CR_hcand2_eta", "",  eta_nbins, eta_min, eta_max}, "lowTag_CR_hcand2_eta","mc_weight"));
    hvec.push_back(lowTag_control_result.Define("lowTag_CR_hcand1_phi",getH1phi,{"event"}).Histo1D({"lowTag_CR_hcand1_phi", "", phi_nbins, phi_min, phi_max}, "lowTag_CR_hcand1_phi","mc_weight"));
    hvec.push_back(lowTag_control_result.Define("lowTag_CR_hcand2_phi",getH2phi,{"event"}).Histo1D({"lowTag_CR_hcand2_phi", "", phi_nbins, phi_min, phi_max}, "lowTag_CR_hcand2_phi","mc_weight"));

    hvec.push_back(lowTag_control_result.Define("lowTag_CR_hcand1jet1_m",getH1mass,{"event"}).Histo1D({"lowTag_CR_hcand1jet1_m", "", jetmass_nbins, jetmass_min, jetmass_max}, "lowTag_CR_hcand1jet1_m","mc_weight"));
    hvec.push_back(lowTag_control_result.Define("lowTag_CR_hcand1jet2_m",getH2mass,{"event"}).Histo1D({"lowTag_CR_hcand1jet2_m", "", jetmass_nbins, jetmass_min, jetmass_max}, "lowTag_CR_hcand1jet2_m","mc_weight"));
    hvec.push_back(lowTag_control_result.Define("lowTag_CR_hcand1jet1_pt",getH1pt,{"event"}).Histo1D({"lowTag_CR_hcand1jet1_pt", "",jetpt_nbins, jetpt_min, jetpt_max}, "lowTag_CR_hcand1jet1_pt","mc_weight"));
    hvec.push_back(lowTag_control_result.Define("lowTag_CR_hcand1jet2_pt",getH2pt,{"event"}).Histo1D({"lowTag_CR_hcand1jet2_pt", "",jetpt_nbins, jetpt_min, jetpt_max}, "lowTag_CR_hcand1jet2_pt","mc_weight"));
    hvec.push_back(lowTag_control_result.Define("lowTag_CR_hcand1jet1_eta",getH1eta,{"event"}).Histo1D({"lowTag_CR_hcand1jet1_eta", "",  eta_nbins, eta_min, eta_max}, "lowTag_CR_hcand1jet1_eta","mc_weight"));
    hvec.push_back(lowTag_control_result.Define("lowTag_CR_hcand1jet2_eta",getH2eta,{"event"}).Histo1D({"lowTag_CR_hcand1jet2_eta", "",  eta_nbins, eta_min, eta_max}, "lowTag_CR_hcand1jet2_eta","mc_weight"));
    hvec.push_back(lowTag_control_result.Define("lowTag_CR_hcand1jet1_phi",getH1phi,{"event"}).Histo1D({"lowTag_CR_hcand1jet1_phi", "", phi_nbins, phi_min, phi_max}, "lowTag_CR_hcand1jet1_phi","mc_weight"));
    hvec.push_back(lowTag_control_result.Define("lowTag_CR_hcand1jet2_phi",getH2phi,{"event"}).Histo1D({"lowTag_CR_hcand1jet2_phi", "", phi_nbins, phi_min, phi_max}, "lowTag_CR_hcand1jet2_phi","mc_weight"));

    hvec.push_back(lowTag_control_result.Define("lowTag_CR_hcand2jet1_m",getH1mass,{"event"}).Histo1D({"lowTag_CR_hcand2jet1_m", "", jetmass_nbins, jetmass_min, jetmass_max}, "lowTag_CR_hcand2jet1_m","mc_weight"));
    hvec.push_back(lowTag_control_result.Define("lowTag_CR_hcand2jet2_m",getH2mass,{"event"}).Histo1D({"lowTag_CR_hcand2jet2_m", "", jetmass_nbins, jetmass_min, jetmass_max}, "lowTag_CR_hcand2jet2_m","mc_weight"));
    hvec.push_back(lowTag_control_result.Define("lowTag_CR_hcand2jet1_pt",getH1pt,{"event"}).Histo1D({"lowTag_CR_hcand2jet1_pt", "",jetpt_nbins, jetpt_min, jetpt_max}, "lowTag_CR_hcand2jet1_pt","mc_weight"));
    hvec.push_back(lowTag_control_result.Define("lowTag_CR_hcand2jet2_pt",getH2pt,{"event"}).Histo1D({"lowTag_CR_hcand2jet2_pt", "",jetpt_nbins, jetpt_min, jetpt_max}, "lowTag_CR_hcand2jet2_pt","mc_weight"));
    hvec.push_back(lowTag_control_result.Define("lowTag_CR_hcand2jet1_eta",getH1eta,{"event"}).Histo1D({"lowTag_CR_hcand2jet1_eta", "",  eta_nbins, eta_min, eta_max}, "lowTag_CR_hcand2jet1_eta","mc_weight"));
    hvec.push_back(lowTag_control_result.Define("lowTag_CR_hcand2jet2_eta",getH2eta,{"event"}).Histo1D({"lowTag_CR_hcand2jet2_eta", "",  eta_nbins, eta_min, eta_max}, "lowTag_CR_hcand2jet2_eta","mc_weight"));
    hvec.push_back(lowTag_control_result.Define("lowTag_CR_hcand2jet1_phi",getH1phi,{"event"}).Histo1D({"lowTag_CR_hcand2jet1_phi", "", phi_nbins, phi_min, phi_max}, "lowTag_CR_hcand2jet1_phi","mc_weight"));
    hvec.push_back(lowTag_control_result.Define("lowTag_CR_hcand2jet2_phi",getH2phi,{"event"}).Histo1D({"lowTag_CR_hcand2jet2_phi", "", phi_nbins, phi_min, phi_max}, "lowTag_CR_hcand2jet2_phi","mc_weight"));

    hvec.push_back(lowTag_signal_result.Define("lowTag_SR_hh_m",getHHmass,{"event"}).Histo1D({"lowTag_SR_hh_m", "", 45,500, 1400}, "lowTag_SR_hh_m","mc_weight"));

    hvec.push_back(lowTag_signal_result.Define("lowTag_SR_hcand1_m",getH1mass,{"event"}).Histo1D({"lowTag_SR_hcand1_m", "", hcandmass_nbins, hcandmass_min, hcandmass_max}, "lowTag_SR_hcand1_m","mc_weight"));
    hvec.push_back(lowTag_signal_result.Define("lowTag_SR_hcand2_m",getH2mass,{"event"}).Histo1D({"lowTag_SR_hcand2_m", "", hcandmass_nbins, hcandmass_min, hcandmass_max}, "lowTag_SR_hcand2_m","mc_weight"));
    hvec.push_back(lowTag_signal_result.Define("lowTag_SR_hcand1_pt",getH1pt,{"event"}).Histo1D({"lowTag_SR_hcand1_pt", "",hcandpt_nbins, hcandpt_min, hcandpt_max}, "lowTag_SR_hcand1_pt","mc_weight"));
    hvec.push_back(lowTag_signal_result.Define("lowTag_SR_hcand2_pt",getH2pt,{"event"}).Histo1D({"lowTag_SR_hcand2_pt", "",hcandpt_nbins, hcandpt_min, hcandpt_max}, "lowTag_SR_hcand2_pt","mc_weight"));
    hvec.push_back(lowTag_signal_result.Define("lowTag_SR_hcand1_eta",getH1eta,{"event"}).Histo1D({"lowTag_SR_hcand1_eta", "",  eta_nbins, eta_min, eta_max}, "lowTag_SR_hcand1_eta","mc_weight"));
    hvec.push_back(lowTag_signal_result.Define("lowTag_SR_hcand2_eta",getH2eta,{"event"}).Histo1D({"lowTag_SR_hcand2_eta", "",  eta_nbins, eta_min, eta_max}, "lowTag_SR_hcand2_eta","mc_weight"));
    hvec.push_back(lowTag_signal_result.Define("lowTag_SR_hcand1_phi",getH1phi,{"event"}).Histo1D({"lowTag_SR_hcand1_phi", "", phi_nbins, phi_min, phi_max}, "lowTag_SR_hcand1_phi","mc_weight"));
    hvec.push_back(lowTag_signal_result.Define("lowTag_SR_hcand2_phi",getH2phi,{"event"}).Histo1D({"lowTag_SR_hcand2_phi", "", phi_nbins, phi_min, phi_max}, "lowTag_SR_hcand2_phi","mc_weight"));

    hvec.push_back(lowTag_signal_result.Define("lowTag_SR_hcand1jet1_m",getH1mass,{"event"}).Histo1D({"lowTag_SR_hcand1jet1_m", "", jetmass_nbins, jetmass_min, jetmass_max}, "lowTag_SR_hcand1jet1_m","mc_weight"));
    hvec.push_back(lowTag_signal_result.Define("lowTag_SR_hcand1jet2_m",getH2mass,{"event"}).Histo1D({"lowTag_SR_hcand1jet2_m", "", jetmass_nbins, jetmass_min, jetmass_max}, "lowTag_SR_hcand1jet2_m","mc_weight"));
    hvec.push_back(lowTag_signal_result.Define("lowTag_SR_hcand1jet1_pt",getH1pt,{"event"}).Histo1D({"lowTag_SR_hcand1jet1_pt", "",jetpt_nbins, jetpt_min, jetpt_max}, "lowTag_SR_hcand1jet1_pt","mc_weight"));
    hvec.push_back(lowTag_signal_result.Define("lowTag_SR_hcand1jet2_pt",getH2pt,{"event"}).Histo1D({"lowTag_SR_hcand1jet2_pt", "",jetpt_nbins, jetpt_min, jetpt_max}, "lowTag_SR_hcand1jet2_pt","mc_weight"));
    hvec.push_back(lowTag_signal_result.Define("lowTag_SR_hcand1jet1_eta",getH1eta,{"event"}).Histo1D({"lowTag_SR_hcand1jet1_eta", "",  eta_nbins, eta_min, eta_max}, "lowTag_SR_hcand1jet1_eta","mc_weight"));
    hvec.push_back(lowTag_signal_result.Define("lowTag_SR_hcand1jet2_eta",getH2eta,{"event"}).Histo1D({"lowTag_SR_hcand1jet2_eta", "",  eta_nbins, eta_min, eta_max}, "lowTag_SR_hcand1jet2_eta","mc_weight"));
    hvec.push_back(lowTag_signal_result.Define("lowTag_SR_hcand1jet1_phi",getH1phi,{"event"}).Histo1D({"lowTag_SR_hcand1jet1_phi", "", phi_nbins, phi_min, phi_max}, "lowTag_SR_hcand1jet1_phi","mc_weight"));
    hvec.push_back(lowTag_signal_result.Define("lowTag_SR_hcand1jet2_phi",getH2phi,{"event"}).Histo1D({"lowTag_SR_hcand1jet2_phi", "", phi_nbins, phi_min, phi_max}, "lowTag_SR_hcand1jet2_phi","mc_weight"));

    hvec.push_back(lowTag_signal_result.Define("lowTag_SR_hcand2jet1_m",getH1mass,{"event"}).Histo1D({"lowTag_SR_hcand2jet1_m", "", jetmass_nbins, jetmass_min, jetmass_max}, "lowTag_SR_hcand2jet1_m","mc_weight"));
    hvec.push_back(lowTag_signal_result.Define("lowTag_SR_hcand2jet2_m",getH2mass,{"event"}).Histo1D({"lowTag_SR_hcand2jet2_m", "", jetmass_nbins, jetmass_min, jetmass_max}, "lowTag_SR_hcand2jet2_m","mc_weight"));
    hvec.push_back(lowTag_signal_result.Define("lowTag_SR_hcand2jet1_pt",getH1pt,{"event"}).Histo1D({"lowTag_SR_hcand2jet1_pt", "",jetpt_nbins, jetpt_min, jetpt_max}, "lowTag_SR_hcand2jet1_pt","mc_weight"));
    hvec.push_back(lowTag_signal_result.Define("lowTag_SR_hcand2jet2_pt",getH2pt,{"event"}).Histo1D({"lowTag_SR_hcand2jet2_pt", "",jetpt_nbins, jetpt_min, jetpt_max}, "lowTag_SR_hcand2jet2_pt","mc_weight"));
    hvec.push_back(lowTag_signal_result.Define("lowTag_SR_hcand2jet1_eta",getH1eta,{"event"}).Histo1D({"lowTag_SR_hcand2jet1_eta", "",  eta_nbins, eta_min, eta_max}, "lowTag_SR_hcand2jet1_eta","mc_weight"));
    hvec.push_back(lowTag_signal_result.Define("lowTag_SR_hcand2jet2_eta",getH2eta,{"event"}).Histo1D({"lowTag_SR_hcand2jet2_eta", "",  eta_nbins, eta_min, eta_max}, "lowTag_SR_hcand2jet2_eta","mc_weight"));
    hvec.push_back(lowTag_signal_result.Define("lowTag_SR_hcand2jet1_phi",getH1phi,{"event"}).Histo1D({"lowTag_SR_hcand2jet1_phi", "", phi_nbins, phi_min, phi_max}, "lowTag_SR_hcand2jet1_phi","mc_weight"));
    hvec.push_back(lowTag_signal_result.Define("lowTag_SR_hcand2jet2_phi",getH2phi,{"event"}).Histo1D({"lowTag_SR_hcand2jet2_phi", "", phi_nbins, phi_min, phi_max}, "lowTag_SR_hcand2jet2_phi","mc_weight"));

    std::cout<<"printing histogram\n";

    TString filePath = output_path.c_str();
    std::cout<<"crating histo file  "<<filePath<<std::endl;
    TFile hist_file(filePath, "RECREATE");   // Opening Ouput File
    std::cout<<"plotting histogram\n";

    for(auto  hist: hvec) {
      hist->Write();
    }

    h_dRjj_h1->Write(); 
    h_dRjj_h2->Write();

//    auto colNames = addH1mass.GetColumnNames();
//    for (auto &&colName : colNames) {
//       std::cout << colName << std::endl;
//    }
//  
//

    //**********************
    // Writing Cutflows
    //************************

    Cutflow boosted_cutflow("Boosted_Cutflow",
                            hist_file); // Define Cutflow for the Boosted Analysis
    boosted_cutflow.add(u8"2 large good jets",//before: 2 large good jets(pT ≥ 200 GeV, η ≤ 2.0), ≥ 2 tagged
                        two_b_jets.Count());
    boosted_cutflow.add(u8"Reconstructed events", reconstructed.Count());
    boosted_cutflow.add(u8"FatJet Mass", pass_fatJetMass.Count());
    boosted_cutflow.add(u8"FatJet pT"+std::to_string(leadPtCut)+","+std::to_string(sublPtCut), pass_diJetEta.Count());
    boosted_cutflow.add(u8"FatJet eta", pass_diJetEta.Count());
    boosted_cutflow.add(u8"FatJet DeltaEta", pass_diJetEta.Count());
    boosted_cutflow.add(u8"bJetSkim", pass_bJetSkim.Count());
    boosted_cutflow.add(u8"2 large jet Tagged", valid_evt.Count());
    boosted_cutflow.add(u8"Signal", signal_result.Count());
    boosted_cutflow.add(u8"Control", control_result.Count());
    boosted_cutflow.add(u8"Sideband", sideband_result.Count());
    boosted_cutflow.add(u8"Low-tag Signal", lowTag_signal_result.Count());
    boosted_cutflow.add(u8"Low-tag Control", lowTag_control_result.Count());
    boosted_cutflow.add(u8"Low-tag Sideband", lowTag_sideband_result.Count());
    boosted_cutflow.write();

    std::cout << "======================="<< std::endl;
    std::cout << "       2LR jets in barrel: " << boosted_cutflow.get("2 large good jets") << std::endl; 
    std::cout << "       PassFatJetMass: " << boosted_cutflow.get("FatJet Mass") << std::endl; 
    std::cout << "       PassDijetEta: " << boosted_cutflow.get("FatJet eta") << std::endl; 
    std::cout << "       PassDetaHH: " << boosted_cutflow.get("FatJet DeltaEta") << std::endl; 
    std::cout << "       PassBJetSkim: " << boosted_cutflow.get("bJetSkim") << std::endl; 
    std::cout << "       PassSignal: " << boosted_cutflow.get("Signal") << std::endl; 
    std::cout << "======================="<< std::endl;


    std::cout<<"closing histo file\n";
    hist_file.Write();
    hist_file.Close();
    std::cout<<"Success!\n";

    return 0;
}<|MERGE_RESOLUTION|>--- conflicted
+++ resolved
@@ -100,17 +100,10 @@
     std::vector<OxJet> h2_assoTrkJet;
 
     for(auto trackJet : tj_vec){
-<<<<<<< HEAD
-      if (trackJet.p4.DeltaR(leading.p4) <= 0.8){
-        h1_assoTrkJet.push_back(trackJet);
-      }
-      if (trackJet.p4.DeltaR(subleading.p4) <= 0.8){
-=======
       if (leading.p4.DeltaR(trackJet.p4) <= 0.8){
         h1_assoTrkJet.push_back(trackJet);
       }
       if (subleading.p4.DeltaR(trackJet.p4) <= 0.8){
->>>>>>> c2e14a21
         h2_assoTrkJet.push_back(trackJet);
       }
     } 
