/* -------------------------------------------------------------

  Welcome to Pheno4b ntuple-making analysis code.

  Implemented resolved, intermediate, and boosted diHiggs4b analyses.

  Input Delphes files.
  Output trees of high level variables reconstructed Higgs candidates.

  This program is structured as follows:

  * dihiggs find_higgs_cands_resolved()
    0 large jets: resolved analysis to form Higgs candidates

  * dihiggs find_higgs_cands_inter_boost()
    1+ large jets: intermediate & boosted analysis to form Higgs candidates

  * reconstructed_event reconstruct()
    Main reconstruction routine
    - Collect, count and organise jets
    - Assigns jets to Higgs candidates
    - Store jets, Higgs candidates, electrons, muons, MET

  * int main()
    Main analysis code 
    - Manages files, calls the main reconstruction routine

  -------------------------------------------------------------
*/ 

#include <cmath>
#include <cstdint>
#include <cstdio>
#include <fstream>
#include <iostream>
#include <memory>
#include <set>
#include <string>
#include <utility>
#include <vector>

#include <fmt/format.h>
#include <range/v3/all.hpp>

#include <TH1I.h>
#include <TROOT.h>
#include <TTree.h>
#include <TMath.h>
#include <ROOT/RDataFrame.hxx>
#include <ROOT/RVec.hxx>

#include "classes/DelphesClasses.h"
#include "classes/DelphesFactory.h"
#include "modules/Delphes.h"

#include "Cutflow.h"
#include "utils.h"

using namespace ROOT;
namespace view = ranges::view;
namespace action = ranges::action;

constexpr double GeV = 1.; ///< Set to 1 -- energies and momenta in GeV

//------------------------------------------------------------
// Resolved analysis jet assignment to Higgs (0 large jets)
// TODO: Add top veto, Dhh variables etc 
//------------------------------------------------------------
dihiggs find_higgs_cands_resolved(std::vector<OxJet> sj_vec) {
  
  dihiggs higgs_cands {};

  float lead_low = 0., lead_high = 0., sublead_low = 0., sublead_high = 0.;

  // Numbers from https://arxiv.org/abs/1804.06174 §5.1
  float m4j = (sj_vec[0].p4 + sj_vec[1].p4 + sj_vec[2].p4 + sj_vec[3].p4).M();
  if (m4j < 1250. * GeV) {
      lead_low     = 360. / (m4j / GeV) - 0.5   ;
      lead_high    = 653. / (m4j / GeV) + 0.475 ;
      sublead_low  = 235. / (m4j / GeV) ;
      sublead_high = 875. / (m4j / GeV) + 0.35  ;
  }
  else {
      lead_low     = sublead_low = 0.;
      lead_high    = 1.0;
      sublead_high = 1.0;
  }

  // All possible combinations of forming two pairs of jets
  const int pairings[3][2][2] = {{{0, 1}, {2, 3}}, {{0, 2}, {1, 3}}, {{0, 3}, {1, 2}}};

  std::vector<std::pair<higgs, higgs>> pair_candidates{};
  for (auto&& pairing : pairings) {
    // HiggsX_jetY
    int h1_j1 = pairing[0][0];
    int h1_j2 = pairing[0][1];
    int h2_j1 = pairing[1][0];
    int h2_j2 = pairing[1][1];

    auto h1 = sj_vec[h1_j1].p4 + sj_vec[h1_j2].p4;
    auto h2 = sj_vec[h2_j1].p4 + sj_vec[h2_j2].p4;

    std::vector<OxJet> h1_jets;
    std::vector<OxJet> h2_jets;
    h1_jets.push_back( sj_vec[h1_j1] );
    h1_jets.push_back( sj_vec[h1_j2] );
    h2_jets.push_back( sj_vec[h2_j1] );
    h2_jets.push_back( sj_vec[h2_j2] );
    
    float deltaRjj_lead    = sj_vec[h1_j1].p4.DeltaR( sj_vec[h1_j2].p4 );
    float deltaRjj_sublead = sj_vec[h2_j1].p4.DeltaR( sj_vec[h2_j2].p4 );
    // if (higgs1.Pt() < higgs2.Pt()) { // NOT A BUG
    if ((sj_vec[h1_j1].p4.Pt() + sj_vec[h1_j2].p4.Pt())
        < (sj_vec[h2_j1].p4.Pt() + sj_vec[h2_j2].p4.Pt())) {
        // swap so higgs1 is the leading Higgs candidate
        std::swap(h1, h2);
        std::swap(deltaRjj_lead, deltaRjj_sublead);
        std::swap(h1_j1, h2_j1);
        std::swap(h1_j2, h2_j2);
    }

    if (!(lead_low <= deltaRjj_lead && lead_high >= deltaRjj_lead &&
          sublead_low <= deltaRjj_sublead && sublead_high >= deltaRjj_sublead)) {
        continue;
    }
   
    pair_candidates.push_back( std::make_pair(higgs(h1, h1_j1, h1_j2, h1_jets), higgs(h2, h2_j1, h2_j2, h2_jets)) );
  }

  // Choose pairing that minimises mass difference between 2 Higgs candidates
  if (pair_candidates.size() > 0 ) {
    auto elem = ranges::min_element(pair_candidates, ranges::ordered_less{}, [](auto&& cand) {
      const auto& higgs1 = cand.first;
      const auto& higgs2 = cand.second;
      float Ddijet = std::abs(higgs1.p4.M() - higgs2.p4.M());
      return Ddijet;
    });

    // Assign Higgs candidates
    higgs_cands.higgs1 = elem->first;
    higgs_cands.higgs2 = elem->second;
    higgs_cands.isValid = true;
  }

  return higgs_cands;
} // end resolved

//--------------------------------------------------------------
// Intermediate & boosted analysis jet assignment to Higgs
// i.e. events where there are 1+ large jets 
//--------------------------------------------------------------
dihiggs find_higgs_cands_inter_boost(
                     std::vector<OxJet> lj_vec, 
                     std::vector<OxJet> sj_vec, 
                     std::vector<OxJet> tj_vec) {
  
  dihiggs higgs_cands {};
  
  //---------------------------------------------------
  // Associate track jets with large R jet
  //---------------------------------------------------
 
  // Association distance measure
  float max_dR = 1.0;
  
  for(auto tj : tj_vec){
    // Case 1 large jet
    if ( lj_vec.size() >= 1 && tj.p4.DeltaR( lj_vec[0].p4 ) < max_dR ){
      higgs_cands.higgs1.jets.push_back(tj);
    }
    // Case 2 large jets
    if ( lj_vec.size() >= 2 && tj.p4.DeltaR( lj_vec[1].p4 ) < max_dR ){
      higgs_cands.higgs2.jets.push_back(tj);
    }
  }
  
  //---------------------------------------------------
  // Assign large jets to Higgs candidates
  //---------------------------------------------------

  // Case 1+ large jets, assign leading large jet is leading Higgs candidate
  if ( lj_vec.size() >= 1 ) higgs_cands.higgs1.p4 = lj_vec[0].p4;

  // Case 2+ large jets, subleading large jet is subleading Higgs candidate
  if ( lj_vec.size() >= 2 ) { 
    higgs_cands.higgs2.p4 = lj_vec[1].p4;
    higgs_cands.isValid = true;
    return higgs_cands; // end here as boosted analysis implied
  }

  //---------------------------------------------------
  // Assign small jets to subleading Higgs candidate 
  //---------------------------------------------------
  
  // Put all small R jets separated from fat jet into jets_separated
  std::vector<OxJet> jets_separated;
  for (auto&& j : sj_vec) {
    if (deltaR(lj_vec[0], j) > 1.2) jets_separated.push_back(j);
  }
  
  // Get the pairing minimising mass difference between separated jets and large jet
  JetPair bestPair;
<<<<<<< HEAD

  if ( jets_separated.size() >= 2 ) {
    bestPair = make_pair(jets_separated[0], jets_separated[1]);
    for (auto j1 : jets_separated) {
      for (auto j2 : jets_separated) {
        if(j1.p4.DeltaR(j2.p4) < 0.01) continue; // j1 and j2 are the same jet
        JetPair thisPair = make_pair(j1, j2);
        if(fabs(thisPair.p4().M() - lj_vec[0].p4.M()) < fabs(bestPair.p4().M() - lj_vec[0].p4.M())) bestPair = thisPair;
=======
  for(unsigned int i = 0; i < jets_separated.size(); i++){
    for(unsigned int j = i+1; j < jets_separated.size(); j++){
      if(i == 0 && j == 1){
        bestPair = make_pair(jets_separated.at(i), jets_separated.at(j));
        continue;
>>>>>>> 5ed21d99
      }
      JetPair thisPair = make_pair(jets_separated.at(i), jets_separated.at(j));
      if(fabs(thisPair.p4().M() - lj_vec[0].p4.M()) < fabs(bestPair.p4().M() - lj_vec[0].p4.M())) bestPair = thisPair;
    }
    higgs_cands.isValid = true;
  }
 
  higgs_cands.higgs2.p4 = bestPair.jet_1.p4 + bestPair.jet_2.p4;

  // Order jets in bestPair by pT 
  if ( bestPair.jet_2.p4.Pt() > bestPair.jet_1.p4.Pt() ) {
    higgs_cands.higgs2.jets.push_back( bestPair.jet_2 );
    higgs_cands.higgs2.jets.push_back( bestPair.jet_1 );
  }
  else {
    higgs_cands.higgs2.jets.push_back( bestPair.jet_1 );
    higgs_cands.higgs2.jets.push_back( bestPair.jet_2 );
  }
  return higgs_cands;
} // end intermediate & boosted 

//-----------------------------------------------
// Main reconstruction routine
//-----------------------------------------------
reconstructed_event reconstruct(VecOps::RVec<Jet>&        smalljet, // Jet 
                                VecOps::RVec<Jet>&        largejet, // FatJet
                                VecOps::RVec<Jet>&        trkjet,   // TrackJet
                                VecOps::RVec<HepMCEvent>& evt,      // Event
                                VecOps::RVec<Electron>&   electron, // Electrons
                                VecOps::RVec<Muon>&       muon,     // Muons
                                VecOps::RVec<MissingET>&  met)      // MissingET 
                                {

  reconstructed_event result{};
  dihiggs higgs_cands{};

  result.wgt = evt[0].Weight;

  //----------------------------------------------------
  // Collect, count and organise jets
  //----------------------------------------------------
 
  // large jets vector
  std::vector<OxJet> lj_vec =
        view::zip_with(make_jet, largejet) | view::filter([](const auto& jet) {
            return jet.p4.Pt() >= 250. * GeV and std::abs(jet.p4.Eta()) < 2.0;
        });
  
  // small jets vector
  std::vector<OxJet> sj_vec =
        view::zip_with(make_jet, smalljet) | view::filter([](const auto& jet) {
            return jet.p4.Pt() >= 40. * GeV and std::abs(jet.p4.Eta()) < 2.5;
        });
  
  // track jets vector
  std::vector<OxJet> tj_vec =
        view::zip_with(make_jet, trkjet) | view::filter([](const auto& jet) {
            return jet.p4.Pt() >= 20. * GeV and std::abs(jet.p4.Eta()) < 2.5;
        });

  // Sort jets by pT
  ranges::sort(lj_vec, ranges::ordered_less{}, [](auto&& jet) { return jet.p4.Pt(); });
  ranges::sort(sj_vec, ranges::ordered_less{}, [](auto&& jet) { return jet.p4.Pt(); });
  ranges::sort(tj_vec, ranges::ordered_less{}, [](auto&& jet) { return jet.p4.Pt(); });

  // Decreasing order
  ranges::reverse(lj_vec);
  ranges::reverse(sj_vec);
  ranges::reverse(tj_vec);

  // Counting jets that are b-tagged
  const int n_large_tag = 
        ranges::count(lj_vec, true, [](auto&& jet) { return jet.tagged; });
  
  const int n_small_tag = 
        ranges::count(sj_vec, true, [](auto&& jet) { return jet.tagged; });
  
  const int n_track_tag = 
        ranges::count(tj_vec, true, [](auto&& jet) { return jet.tagged; });
  
  //---------------------------------------------------
  // Assign jets to Higgs candidates
  //---------------------------------------------------

  // Resolved: exactly 0 large jets
  if ( lj_vec.size() == 0 && sj_vec.size() >= 4 ) { 
    higgs_cands = find_higgs_cands_resolved(sj_vec);
  }

  // Intermediate: exactly 1 large jet
  else if ( lj_vec.size() == 1 && sj_vec.size() >= 2 ) { 
    higgs_cands = find_higgs_cands_inter_boost(lj_vec, sj_vec, tj_vec);
  }

  // Boosted: 2 or more large jets
  else if ( lj_vec.size() >= 2 ) { 
    higgs_cands = find_higgs_cands_inter_boost(lj_vec, sj_vec, tj_vec);
  }

  else { result.valid = false; }

  if(!higgs_cands.isValid) result.valid = false;

  // Count b-tagged jets associated to higgs candidates
  const int n_bjets_in_higgs1 = 
        ranges::count(higgs_cands.higgs1.jets, true, [](auto&& jet) { return jet.tagged; });
  
  const int n_bjets_in_higgs2 = 
        ranges::count(higgs_cands.higgs2.jets, true, [](auto&& jet) { return jet.tagged; });

  //----------------------------------------------------
  // Store jets, Higgs candidates, electrons, muons, MET
  //----------------------------------------------------
  
  result.n_small_tag    = n_small_tag;
  result.n_small_jets   = sj_vec.size();
  result.n_large_tag    = n_large_tag;
  result.n_large_jets   = lj_vec.size();
  result.n_track_tag    = n_track_tag;
  result.n_track_jets   = tj_vec.size();

  result.n_jets_in_higgs1  = higgs_cands.higgs1.jets.size();
  result.n_jets_in_higgs2  = higgs_cands.higgs2.jets.size();
  result.n_bjets_in_higgs1 = n_bjets_in_higgs1;
  result.n_bjets_in_higgs2 = n_bjets_in_higgs2;
  
  result.nElec = electron.size();
  result.nMuon = muon.size();

  result.higgs1 = higgs_cands.higgs1;
  result.higgs2 = higgs_cands.higgs2;
  
  // Store leading leptons 
  electron.size() > 0
           ? result.elec1.SetPtEtaPhiM( electron[0].PT, electron[0].Eta, electron[0].Phi, 0.000511 )
           : result.elec1.SetPtEtaPhiM( -1., -9., -9., -1. );
  muon.size() > 0
           ? result.muon1.SetPtEtaPhiM(muon[0].PT, muon[0].Eta, muon[0].Phi, 0.106) 
           : result.muon1.SetPtEtaPhiM(-1., -9., -9., -1.);
  
  // Store missing transverse momentum
  result.met.SetPtEtaPhiE( met[0].MET, met[0].Eta, met[0].Phi, met[0].MET );

  return result;
}

// Select Only Valid Events
bool valid_check(const reconstructed_event& evt) { return evt.valid; }

//-----------------------------------------------
// Main Analysis Code
//-----------------------------------------------
int main(int argc, char* argv[]) {

  if(argc < 4){
    fprintf(stderr, "Not enough arguments provided! Need input filepath, output dir, and output filename.\n");
    return 1;
  }

  std::ios::sync_with_stdio(false);

  const std::string file_path       = argv[1];
  const std::string output_dir      = argv[2];
  const std::string output_filename = argv[3];
  const std::string output_path     = output_dir + "/" + output_filename;

  // Uncomment to enable multithreading
  //ROOT::EnableImplicitMT();

  // Importing Input File
  RDataFrame frame("Delphes", file_path);

  // Run Intermediate Analysis
  auto reco = frame.Define("event", reconstruct,
              {"Jet", "FatJet", "TrackJet", "Event", "Electron", "Muon", "MissingET"}); 

  // Filter only valid Events
  auto valid_evt = reco.Filter(valid_check, {"event"}, "valid events");

  // Writing output ntuple
  fmt::print("Writing to {}\n", output_path);

  TFile output_file(output_path.c_str(), "RECREATE"); 
  write_tree(valid_evt, "preselection", output_file );

  // Write cutflow
  Cutflow loose_cutflow("loose_cutflow", output_file);
  loose_cutflow.add(u8"All", frame.Count());
  loose_cutflow.add(u8"Preselection", valid_evt.Count());
  loose_cutflow.write();

  std::cout << "Finished processing events." << std::endl;
  return 0;
}<|MERGE_RESOLUTION|>--- conflicted
+++ resolved
@@ -200,27 +200,17 @@
   
   // Get the pairing minimising mass difference between separated jets and large jet
   JetPair bestPair;
-<<<<<<< HEAD
-
-  if ( jets_separated.size() >= 2 ) {
-    bestPair = make_pair(jets_separated[0], jets_separated[1]);
-    for (auto j1 : jets_separated) {
-      for (auto j2 : jets_separated) {
-        if(j1.p4.DeltaR(j2.p4) < 0.01) continue; // j1 and j2 are the same jet
-        JetPair thisPair = make_pair(j1, j2);
-        if(fabs(thisPair.p4().M() - lj_vec[0].p4.M()) < fabs(bestPair.p4().M() - lj_vec[0].p4.M())) bestPair = thisPair;
-=======
+
   for(unsigned int i = 0; i < jets_separated.size(); i++){
     for(unsigned int j = i+1; j < jets_separated.size(); j++){
       if(i == 0 && j == 1){
         bestPair = make_pair(jets_separated.at(i), jets_separated.at(j));
+        higgs_cands.isValid = true;
         continue;
->>>>>>> 5ed21d99
       }
       JetPair thisPair = make_pair(jets_separated.at(i), jets_separated.at(j));
       if(fabs(thisPair.p4().M() - lj_vec[0].p4.M()) < fabs(bestPair.p4().M() - lj_vec[0].p4.M())) bestPair = thisPair;
     }
-    higgs_cands.isValid = true;
   }
  
   higgs_cands.higgs2.p4 = bestPair.jet_1.p4 + bestPair.jet_2.p4;
