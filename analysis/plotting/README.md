# Plotting code

This code takes as input the ROOT files produced by the resolved, intermediate and boosted analysis codes. 
Weighting is applied to normalise each sample to the correct cross-section. Additional cuts can also be applied.
The background histograms are then stacked and plotted with the signal histogram overlaid. 

The main files are as follows: 
1) ```plot.py``` : the master file where the plotting takes place.
2) ```samples.py```: defines which set of input ROOT files should be run over, specified depending on the ```dir``` and ```analysis``` specified in ```plot.py```. ```
3) ```variables.py``` : defines binning and labelling for variables we want to make histograms for.
4) ```cuts.py```: defines additional cut selections to be applied by specifying ```cut_sel``` in ```plot.py```.
5) ```beautify.py```: contains additional plotting functions to change plot formatting. 

## Hadding input ROOT files

Before plotting your results, the output NTuples from the analysis steps should be 'hadded' together to form single files for each signal sample, or each bkg with or without a pT filter applied. In order to do this scripts are provided in the outputs directory. The scripts can be used as follows:

In the ```pheno_study``` directory the ```setup.sh``` script should first be sourced before proceeding:
```source setup.sh``` 

```cd analysis/outputs```

You then move the scripts to the directory containing your ntuples e.g. TO BE UPDATED: should modify scripts to run on directory of choice rather than manually as explained below

```mv haddme_ktkl.py jesse_linked_delphes```
```mv haddme.sh jesse_linked_delphes```

and run in the following order:
```python haddme_ktkl.py```
```source haddme.sh```

<<<<<<< HEAD
=======
## Using existing ntuples

If instead of using the ntuples you have produced which are stored in your outputs directory you can instead plot centrally produced ntuples by changing ```TOPPATH = '../outputs'``` in ```samples.py``` to point to the existing ntuples. Centrally stored ntuples can be found here: /data/atlas/atlasdata/DiHiggsPheno/ntuples

>>>>>>> faf19d06
## Running the code

In the ```pheno_study``` directory the ```setup.sh``` script should first be sourced before proceeding:
```source setup.sh``` 

We then go to the ```plotting``` directory: 
```cd analysis/plotting```

The code is then run as follows: 

```python plot.py```

The output pdf files are stored in the ```figs``` directory.  <|MERGE_RESOLUTION|>--- conflicted
+++ resolved
@@ -29,13 +29,10 @@
 ```python haddme_ktkl.py```
 ```source haddme.sh```
 
-<<<<<<< HEAD
-=======
 ## Using existing ntuples
 
 If instead of using the ntuples you have produced which are stored in your outputs directory you can instead plot centrally produced ntuples by changing ```TOPPATH = '../outputs'``` in ```samples.py``` to point to the existing ntuples. Centrally stored ntuples can be found here: /data/atlas/atlasdata/DiHiggsPheno/ntuples
 
->>>>>>> faf19d06
 ## Running the code
 
 In the ```pheno_study``` directory the ```setup.sh``` script should first be sourced before proceeding:
